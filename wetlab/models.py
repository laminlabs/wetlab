from enum import Enum

from bionty.models import CellLine, CellType, Disease, Tissue
from django.db import models
<<<<<<< HEAD
from django.db.models import PROTECT
=======
from django.db.models import PROTECT, QuerySet
from lnschema_bionty.models import (
    CellLine,
    CellType,
    Disease,
    Tissue,
)
>>>>>>> 6a1a401d
from lnschema_core import ids
from lnschema_core.models import (
    Artifact,
    CanValidate,
    Collection,
    Registry,
    User,
)
from lnschema_core.types import ChoicesMixin
from lnschema_core.users import current_user_id


class GeneticTreatmentSystem(ChoicesMixin, Enum):
    CRISPR_Cas9 = "CRISPR Cas9"
    CRISPRi = "CRISPRi"
    CRISPRa = "CRISPRa"
    shRNA = "shRNA"
    siRNA = "siRNA"
    transgene = "transgene"
    transient_transfection = "transient transfection"


class DurationUnit(ChoicesMixin, Enum):
    SECOND = "second"
    MINUTE = "minute"
    HOUR = "hour"
    DAY = "day"
    WEEK = "week"
    MONTH = "month"
    YEAR = "year"


class ExperimentType(Registry, CanValidate):
    """Models the type of wetlab experiment and is associated with :class:`wetlab.Experiment`.

    Examples:
        >>> experiment_type = wl.ExperimentType(
        ...    name="single-cell RNA sequencing",
        ...    ontology_id="0008913"
        ... ).save()
    """

    id = models.AutoField(primary_key=True)
    """Internal id, valid only in one DB instance."""
    uid = models.CharField(unique=True, max_length=4, default=ids.base62_4)
    """Universal id, valid across DB instances."""
    name = models.CharField(max_length=255, default=None, db_index=True)
    """Name of the experiment type."""
    description = models.TextField(null=True, default=None)
    """Description of the experiment."""
    ontology_id = models.CharField(
        max_length=32, db_index=True, null=True, default=None
    )
    """Ontology ID (EFO) of the experiment type."""
    created_at = models.DateTimeField(auto_now_add=True, db_index=True)
    """Time of creation of record."""
    updated_at = models.DateTimeField(auto_now=True, db_index=True)
    """Time of last update to record."""
    created_by = models.ForeignKey(
        User, PROTECT, default=current_user_id, related_name="created_experiment_types"
    )
    """Creator of record, a :class:`~lamindb.User`."""


class Experiment(Registry, CanValidate):
    """Models a wetlab experiment of :class:`wetlab.ExperimentType`.

    Example:
        >>> experiment = wl.Experiment(
        ...     name="IPF mice vs control mice",
        ...     description="Analysis of gene expression levels in different cell types of IPF.",
        ... ).save()
    """

    id = models.AutoField(primary_key=True)
    """Internal id, valid only in one DB instance."""
    uid = models.CharField(unique=True, max_length=8, default=ids.base62_8)
    """Universal id, valid across DB instances."""
    name = models.CharField(max_length=255, default=None, db_index=True)
    """Name of the experiment."""
    description = models.TextField(null=True, default=None)
    """Description of the experiment."""
    date = models.DateField(default=None, null=True, db_index=True)
    """Date of the experiment."""
    experiment_type = models.ForeignKey(
        ExperimentType, PROTECT, null=True, related_name="experiments"
    )
    """Type of the experiment."""
    artifacts = models.ManyToManyField(Artifact, related_name="experiments")
    """Artifacts linked to the experiment."""
    collections = models.ManyToManyField(Collection, related_name="experiments")
    """Collections linked to the experiment."""
    created_at = models.DateTimeField(auto_now_add=True, db_index=True)
    """Time of creation of record."""
    updated_at = models.DateTimeField(auto_now=True, db_index=True)
    """Time of last update to record."""
    created_by = models.ForeignKey(
        User, PROTECT, default=current_user_id, related_name="created_experiments"
    )
    """Creator of record, a :class:`~lamindb.User`."""


class Well(Registry, CanValidate):
    """Models a well in a wetlab :class:`wetlab.Experiment` that is part of a microplate.

    Example:
        >>> well = wl.Well(
        ...    name="Well A1",
        ...    row="A",
        ...    column=1,
        ... ).save()
    """

    id = models.AutoField(primary_key=True)
    """Internal id, valid only in one DB instance."""
    uid = models.CharField(unique=True, max_length=4, default=ids.base62_4)
    """Universal id, valid across DB instances."""
    name = models.CharField(
        max_length=32, default=None, null=True, unique=True, db_index=True
    )
    """Name of the well."""
    row = models.CharField(max_length=4, default=None)
    """Horizontal position of the well in the microplate."""
    column = models.IntegerField()
    """Vertical position of the well in the microplate."""
    artifacts = models.ManyToManyField(Artifact, related_name="wells")
    """Artifacts linked to the well."""
    collections = models.ManyToManyField(Collection, related_name="wells")
    """Collections linked to the well."""
    created_at = models.DateTimeField(auto_now_add=True, db_index=True)
    """Time of creation of record."""
    updated_at = models.DateTimeField(auto_now=True, db_index=True)
    """Time of last update to record."""
    created_by = models.ForeignKey(
        User, PROTECT, default=current_user_id, related_name="created_wells"
    )
    """Creator of record, a :class:`~lamindb.User`."""

    class Meta:
        unique_together = (("row", "column"),)


class TreatmentTarget(Registry, CanValidate):
    """Models targets of a :class:`wetlab.Treatment` such as :class:`~bionty.Gene`, :class:`~bionty.Pathway`, and :class:`~bionty.Protein`.

    Examples:
        >>> gene_1 = bt.Gene.from_public(ensembl_gene_id="ENSG00000000003").save()
        >>> gene_2 = bt.Gene.from_public(ensembl_gene_id="ENSG00000000005").save()
        >>> targets = wl.TreatmentTarget(name="TSPAN6_TNMD").save()
        >>> targets.genes.set([gene_1, gene_2])
    """

    id = models.AutoField(primary_key=True)
    """Internal id, valid only in one DB instance."""
    uid = models.CharField(unique=True, max_length=8, default=ids.base62_8)
    """Universal id, valid across DB instances."""
    name = models.CharField(max_length=60, default=None, db_index=True)
    """Name of the treatment target."""
    description = models.TextField(null=True, default=None)
    """Description of the treatment target."""
    genes = models.ManyToManyField("bionty.Gene", related_name="treatment_targets")
    """Genes of the treatment target, link to :class:`~bionty.Gene` records."""
    pathways = models.ManyToManyField(
        "lnschema_bionty.Pathway", related_name="treatment_targets"
    )
    """Pathways of the treatment target, link to :class:`bionty.Pathway` records."""
    proteins = models.ManyToManyField(
        "lnschema_bionty.Protein", related_name="treatment_targets"
    )
    artifacts = models.ManyToManyField(Artifact, related_name="treatment_targets")
    """Artifacts linked to the treatment target."""
    created_at = models.DateTimeField(auto_now_add=True, db_index=True)
    """Time of creation of record."""
    updated_at = models.DateTimeField(auto_now=True, db_index=True)
    """Time of last update to record."""
    created_by = models.ForeignKey(
        User,
        PROTECT,
        default=current_user_id,
        related_name="created_treatment_targets",
    )
    """Creator of record, a :class:`~lamindb.User`."""

    def __repr__(self) -> str:
        genes_repr = "\n".join(f"      {gene}" for gene in self.genes.all())
        pathways_repr = "\n".join(f"      {pathway}" for pathway in self.pathways.all())
        proteins_repr = "\n".join(f"      {protein}" for protein in self.proteins.all())

        result = [f"{super().__repr__()}"]

        if self.genes.count() > 0:
            result.append(f"  genes ({self.genes.count()}):\n{genes_repr}")
        if self.pathways.count() > 0:
            result.append(f"  pathways ({self.pathways.count()}):\n{pathways_repr}")
        if self.proteins.count() > 0:
            result.append(f"  proteins ({self.proteins.count()}):\n{proteins_repr}")

        return "\n".join(result)


class GeneticTreatment(Registry, CanValidate):
    """Models Genetic perturbations such as CRISPR.

    Args:
        name: The name of the genetic treatment.
        system: The system used to apply the genetic treatment.
                Must be one of 'CRISPR Cas9', 'CRISPRi', 'CRISPRa', 'shRNA', 'siRNA', 'transgene', 'transient transfection'.
        on_target_score: The on-target score, indicating the likelihood of the guide RNA successfully targeting the intended DNA sequence.
        off_target_score: The off-target score, indicating the likelihood of the guide RNA targeting unintended DNA sequences.

    Examples:
        >>> sicke_cell_treatment = wl.GeneticTreatment(
        ...     system="CRISPR Cas9",
        ...     name="Hemoglobin Sickle Cell Treatment",
        ...     sequence="AGCTGACCGTGA",
        ...     on_target_score=85,
        ...     off_target_score=15
        ... ).save()
    """

    id = models.AutoField(primary_key=True)
    """Internal id, valid only in one DB instance."""
    uid = models.CharField(unique=True, max_length=12, default=ids.base62_12)
    """Universal id, valid across DB instances."""
    name = models.CharField(max_length=255, default=None, db_index=True)
    """Name of the Genetic treatment."""
    system = models.CharField(
        max_length=32,
        choices=GeneticTreatmentSystem.choices(),
        default=None,
        db_index=True,
    )
    """System used for the genetic treatment."""
    sequence = models.TextField(null=True, default=None, db_index=True)
    """Sequence of the treatment."""
    on_target_score = models.FloatField(default=None, null=True, db_index=True)
    """On-target score, indicating the likelihood of the guide RNA successfully targeting the intended DNA sequence."""
    off_target_score = models.FloatField(default=None, null=True, db_index=True)
    """The off-target score, indicating the likelihood of the guide RNA targeting unintended DNA sequences.."""
    targets = models.ManyToManyField(TreatmentTarget, related_name="genetic_targets")
    """Targets of the treatment."""
    artifacts = models.ManyToManyField(Artifact, related_name="genetic_treatments")
    """Artifacts linked to the treatment."""
    created_at = models.DateTimeField(auto_now_add=True, db_index=True)
    """Time of creation of record."""
    updated_at = models.DateTimeField(auto_now=True, db_index=True)
    """Time of last update to record."""
    created_by = models.ForeignKey(
        User, PROTECT, default=current_user_id, related_name="created_genetics"
    )
    """Creator of record, a :class:`~lamindb.User`."""

    def __repr__(self) -> str:
        original_repr = super().__repr__()
        if self.targets.count() > 0:
            targets_repr = "\n".join(f"      {target}" for target in self.targets.all())
            return (
                f"{original_repr}\n  targets ({self.targets.count()}):\n{targets_repr}"
            )
        return original_repr


class CompoundTreatment(Registry, CanValidate):
    """Models compound treatments such as drugs.

    Args:
        name: The name of the compound treatment.
        ontology_id: Ontology ID of the compound by the Drug ontology (DROD).
        pubchem_id: Pubchem ID of the compound.
        concentration: The concentration of the compound. Strictly positive.
        duration: Time duration of how long the treatment was applied.
        duration_unit: The unit for the duration.
            Must be one of 'second', 'minute', 'hour', 'day', 'week', 'month', 'year'.

    Examples:
        >>> aspirin_treatment = compound_treatment = wl.CompoundTreatment(
        ...    name="Aspirin 325 MG Enteric Coated Tablet",
        ...    ontology_id="00076148",
        ...    pubchem_id=2244
        ... ).save()
    """

    id = models.AutoField(primary_key=True)
    """Internal id, valid only in one DB instance."""
    uid = models.CharField(unique=True, max_length=12, default=ids.base62_12)
    """Universal id, valid across DB instances."""
    name = models.CharField(max_length=255, default=None, db_index=True)
    """Name of the Genetic treatment."""
    ontology_id = models.CharField(
        max_length=32, db_index=True, null=True, default=None
    )
    """Ontology ID (DRON) of the compound."""
    pubchem_id = models.CharField(max_length=32, db_index=True, null=True, default=None)
    """Pubchem ID of the compound."""
    concentration = models.PositiveIntegerField(null=True)
    """Concentration of the compound."""
    duration = models.PositiveBigIntegerField(null=True)
    """Duration of the compound treatment."""
    duration_unit = models.CharField(
        max_length=32, choices=DurationUnit.choices(), null=True
    )
    """Unit of the duration."""
    targets = models.ManyToManyField(TreatmentTarget, related_name="compound_targets")
    """Targets of the treatment."""
    artifacts = models.ManyToManyField(Artifact, related_name="compound_treatments")
    """Artifacts linked to the treatment."""
    created_at = models.DateTimeField(auto_now_add=True, db_index=True)
    """Time of creation of record."""
    updated_at = models.DateTimeField(auto_now=True, db_index=True)
    """Time of last update to record."""
    created_by = models.ForeignKey(
        User, PROTECT, default=current_user_id, related_name="created_compounds"
    )
    """Creator of record, a :class:`~lamindb.User`."""

    def __repr__(self) -> str:
        original_repr = super().__repr__()
        if self.targets.count() > 0:
            targets_repr = "\n".join(f"      {target}" for target in self.targets.all())
            return (
                f"{original_repr}\n  targets ({self.targets.count()}):\n{targets_repr}"
            )
        return original_repr


class EnvironmentalTreatment(Registry, CanValidate):
    """Models environmental perturbations such as heat, acid, or smoke treatments.

    Args:
        name: Name of the environmental treatment.
        ontology_id: Ontology ID of the environmental treatment (EFO).
        value: A value such as a temperature.
        unit: A unit such as 'degrees celsius'.
        duration: Time duration of how long the treatment was applied.
        duration_unit: The unit for the duration.
            Must be one of 'second', 'minute', 'hour', 'day', 'week', 'month', 'year'.

    Examples:
        >>> acid_treatment = EnvironmentalTreatment(
        ...     name='Acid Treatment',
        ...     ontology_id='EFO:0004416',
        ...     value=1.5,
        ...     unit='pH',
        ...     duration=30,
        ...     duration_unit='minute'
        ... ).save()
    """

    id = models.AutoField(primary_key=True)
    """Internal id, valid only in one DB instance."""
    uid = models.CharField(unique=True, max_length=12, default=ids.base62_12)
    """Universal id, valid across DB instances."""
    name = models.CharField(max_length=255, default=None, db_index=True)
    """Name of the environmental treatment."""
    ontology_id = models.CharField(
        max_length=32, db_index=True, null=True, default=None
    )
    """Ontology ID (EFO) of the environmental treatment."""
    value = models.IntegerField(null=True)
    """The value of the environmental treatment such as a temperature."""
    unit = models.CharField(max_length=32, null=True)
    """Unit of the value such as 'degrees celius'"""
    duration = models.PositiveBigIntegerField(null=True)
    """Duration of the environmental treatment."""
    duration_unit = models.CharField(
        max_length=32, choices=DurationUnit.choices(), null=True
    )
    """Unit of the duration."""
    targets = models.ManyToManyField(
        TreatmentTarget, related_name="environmental_targets"
    )
    """Targets of the environmental treatment."""
    artifacts = models.ManyToManyField(
        Artifact, related_name="environmental_treatments"
    )
    """Artifacts linked to the treatment."""
    created_at = models.DateTimeField(auto_now_add=True, db_index=True)
    """Time of creation of record."""
    updated_at = models.DateTimeField(auto_now=True, db_index=True)
    """Time of last update to record."""
    created_by = models.ForeignKey(
        User, PROTECT, default=current_user_id, related_name="created_environmental"
    )
    """Creator of record, a :class:`~lamindb.User`."""

    def __repr__(self) -> str:
        original_repr = super().__repr__()
        if self.targets.count() > 0:
            targets_repr = "\n".join(f"      {target}" for target in self.targets.all())
            return (
                f"{original_repr}\n  targets ({self.targets.count()}):\n{targets_repr}"
            )
        return original_repr


class CombinationTreatment(Registry, CanValidate):
    """Combination of several Treatments.

    CombinationTreatments model several Treatments jointly such as one or more :class:`wetlab.GeneticTreatment`,
    :class:`wetlab.CompoundTreatment`, and :class:`wetlab.EnvironmentalTreatment` records.

    Args:
        name: A name of the CombinationTreatment that summarizes all applied Treatments.
        description: A description of the CombinationTreatment.
        ontology_id: An ontology ID of the CombinationTreatment.

    Examples:
        >>> sc_treatment = wl.GeneticTreatment(
        ...     system="CRISPR Cas9",
        ...     name="Hemoglobin Sickle Cell Treatment",
        ...     sequence="AGCTGACCGTGA",
        ... ).save()

        >>> cftr_treatment = wl.GeneticTreatment(
        ...     system="CRISPR Cas9",
        ...     name="Cystic Fibrosis CFTR Correction",
        ...     sequence="TTGGTGGTGAACT",
        ... ).save()

        >>> aspirin_treatment = compound_treatment = wl.CompoundTreatment(
        ...    name="Aspirin",
        ...    pubchem_id=2244
        ... ).save()

        >>> comb_treatment = wl.CombinationTreatment(name="Hemoglobin Sickle Cell and CFTR Correction with Aspirin",
        ...    description="Targets both sickle cell anemia and cystic fibrosis, using CRISPR Cas9 and Aspirin for anti-inflammatory support."
        ... ).save()
        >>> comb_treatment.genetics.set([sc_treatment, aspirin_treatment])
        >>> comb_treatment.compounds.add(aspirin_treatment)
    """

    id = models.AutoField(primary_key=True)
    """Internal id, valid only in one DB instance."""
    uid = models.CharField(unique=True, max_length=12, default=ids.base62_12)
    """Universal id, valid across DB instances."""
    name = models.CharField(max_length=255, default=None, db_index=True)
    """Name of the treatment."""
    description = models.TextField(null=True, default=None)
    """Description of the combination treatment."""
    ontology_id = models.CharField(
        max_length=32, db_index=True, null=True, default=None
    )
    """Ontology ID of the treatment."""
    genetics = models.ManyToManyField(
        GeneticTreatment, related_name="genetic_treatments"
    )
    """:class:`wetlab.GeneticTreatment` treatments."""
    compounds = models.ManyToManyField(
        CompoundTreatment, related_name="compound_treatments"
    )
    """:class:`wetlab.CompoundTreatment` treatments."""
    environmentals = models.ManyToManyField(
        EnvironmentalTreatment, related_name="environmental_treatments"
    )
    """:class:`wetlab.EnvironmentalTreatment` treatments."""
    artifacts = models.ManyToManyField(Artifact, related_name="combination_treatments")
    """Artifacts linked to the treatment."""
    created_at = models.DateTimeField(auto_now_add=True, db_index=True)
    """Time of creation of record."""
    updated_at = models.DateTimeField(auto_now=True, db_index=True)
    """Time of last update to record."""
    created_by = models.ForeignKey(
        User,
        PROTECT,
        default=current_user_id,
        related_name="created_combination_treatments",
    )
    """Creator of record, a :class:`~lamindb.User`."""

    def __repr__(self) -> str:
        genetics_repr = "\n".join(f"      {genetic}" for genetic in self.genetics.all())
        compounds_repr = "\n".join(
            f"      {compound}" for compound in self.compounds.all()
        )
        environmentals_repr = "\n".join(
            f"      {environmental}" for environmental in self.environmentals.all()
        )

        result = [f"{super().__repr__()}"]
        if self.genetics.count() > 0:
            result.append(f"  genetics ({self.genetics.count()}):\n{genetics_repr}")
        if self.compounds.count() > 0:
            result.append(f"  compounds ({self.compounds.count()}):\n{compounds_repr}")
        if self.environmentals.count() > 0:
            result.append(
                f"  environmentals ({self.environmentals.count()}):\n{environmentals_repr}"
            )

        return "\n".join(result)

    @property
    def members(self) -> QuerySet:
        """Retrieve all related GeneticTreatment, CompoundTreatment, and EnvironmentalTreatment instances."""
        if self._state.adding:
            return self.__class__.objects.none()

        return self.genetic.all().union(self.compound.all(), self.environmental.all())


class Biosample(Registry, CanValidate):
    """Models a specimen derived from an organism, such as tissue, blood, or cells.

    Examples:
        >>> biosample = wl.Biosample(
        ...     name="control",
        ...     batch="ctrl_1"
        ... ).save()
    """

    id = models.AutoField(primary_key=True)
    """Internal id, valid only in one DB instance."""
    uid = models.CharField(unique=True, max_length=12, default=ids.base62_12)
    """Universal id, valid across DB instances."""
    name = models.CharField(max_length=255, default=None, db_index=True, null=True)
    """Name of the biosample."""
    batch = models.CharField(max_length=60, default=None, null=True, db_index=True)
    """Batch label of the biosample."""
    description = models.TextField(null=True, default=None)
    """Description of the biosample."""
    # organism = models.ForeignKey(
    #     Organism, PROTECT, null=True, related_name="biosamples"
    # )
    """Organism of the biosample."""
    tissues = models.ManyToManyField(Tissue, related_name="biosamples")
    """Tissues linked to the biosample."""
    cell_lines = models.ManyToManyField(CellLine, related_name="biosamples")
    """Cell lines linked to the biosample."""
    cell_types = models.ManyToManyField(CellType, related_name="biosamples")
    """Cell types linked to the biosample."""
    diseases = models.ManyToManyField(Disease, related_name="biosamples")
    """Diseases linked to the biosample."""
    # artifacts = models.ManyToManyField(Artifact, related_name="biosamples")
    """Artifacts linked to the biosample."""
    collections = models.ManyToManyField(Collection, related_name="biosamples")
    """Collections linked to the biosample."""
    created_at = models.DateTimeField(auto_now_add=True, db_index=True)
    """Time of creation of record."""
    updated_at = models.DateTimeField(auto_now=True, db_index=True)
    """Time of last update to record."""
    # created_by = models.ForeignKey(
    #     User, PROTECT, default=current_user_id, related_name="created_biosamples"
    # )
    """Creator of record, a :class:`~lamindb.User`."""


class Techsample(Registry, CanValidate):
    """Models technical samples which represent a processed or derived sample in a lab created from raw biological materials.

    Examples:
        >>> techsample = wl.Techsample(
        ...     name="tech_1",
        ...     batch="replicates_3"
        ... ).save()
    """

    id = models.AutoField(primary_key=True)
    """Internal id, valid only in one DB instance."""
    uid = models.CharField(unique=True, max_length=12, default=ids.base62_12)
    """Universal id, valid across DB instances."""
    name = models.CharField(max_length=255, default=None, db_index=True)
    """Name of the techsample."""
    batch = models.CharField(max_length=60, default=None, db_index=True)
    """Batch label of the techsample."""
    description = models.TextField(null=True, default=None)
    """Description of the techsample."""
    biosamples = models.ManyToManyField(Biosample, related_name="techsamples")
    """Linked biosamples."""
    created_at = models.DateTimeField(auto_now_add=True, db_index=True)
    """Time of creation of record."""
    updated_at = models.DateTimeField(auto_now=True, db_index=True)
    """Time of last update to record."""
    created_by = models.ForeignKey(
        User, PROTECT, default=current_user_id, related_name="created_techsamples"
    )
    """Creator of record, a :class:`~lamindb.User`."""<|MERGE_RESOLUTION|>--- conflicted
+++ resolved
@@ -2,17 +2,7 @@
 
 from bionty.models import CellLine, CellType, Disease, Tissue
 from django.db import models
-<<<<<<< HEAD
-from django.db.models import PROTECT
-=======
 from django.db.models import PROTECT, QuerySet
-from lnschema_bionty.models import (
-    CellLine,
-    CellType,
-    Disease,
-    Tissue,
-)
->>>>>>> 6a1a401d
 from lnschema_core import ids
 from lnschema_core.models import (
     Artifact,
